start_server {tags {"repl"}} {
    set A [srv 0 client]
    set A_host [srv 0 host]
    set A_port [srv 0 port]
    start_server {} {
        set B [srv 0 client]
        set B_host [srv 0 host]
        set B_port [srv 0 port]

        test {Set instance A as slave of B} {
            $A slaveof $B_host $B_port
            wait_for_condition 50 100 {
                [lindex [$A role] 0] eq {slave} &&
                [string match {*master_link_status:up*} [$A info replication]]
            } else {
                fail "Can't turn the instance into a slave"
            }
        }

        test {BRPOPLPUSH replication, when blocking against empty list} {
            set rd [redis_deferring_client]
            $rd brpoplpush a b 5
            r lpush a foo
            wait_for_condition 50 100 {
                [$A debug digest] eq [$B debug digest]
            } else {
                fail "Master and slave have different digest: [$A debug digest] VS [$B debug digest]"
            }
        }

        test {BRPOPLPUSH replication, list exists} {
            set rd [redis_deferring_client]
            r lpush c 1
            r lpush c 2
            r lpush c 3
            $rd brpoplpush c d 5
            after 1000
            assert_equal [$A debug digest] [$B debug digest]
        }

        test {BLPOP followed by role change, issue #2473} {
            set rd [redis_deferring_client]
            $rd blpop foo 0 ; # Block while B is a master

            # Turn B into master of A
            $A slaveof no one
            $B slaveof $A_host $A_port
            wait_for_condition 50 100 {
                [lindex [$B role] 0] eq {slave} &&
                [string match {*master_link_status:up*} [$B info replication]]
            } else {
                fail "Can't turn the instance into a slave"
            }

            # Push elements into the "foo" list of the new slave.
            # If the client is still attached to the instance, we'll get
            # a desync between the two instances.
            $A rpush foo a b c
            after 100

            wait_for_condition 50 100 {
                [$A debug digest] eq [$B debug digest] &&
                [$A lrange foo 0 -1] eq {a b c} &&
                [$B lrange foo 0 -1] eq {a b c}
            } else {
                fail "Master and slave have different digest: [$A debug digest] VS [$B debug digest]"
            }
        }
    }
}

start_server {tags {"repl"}} {
    r set mykey foo

    start_server {} {
        test {Second server should have role master at first} {
            s role
        } {master}

        test {SLAVEOF should start with link status "down"} {
            r slaveof [srv -1 host] [srv -1 port]
            s master_link_status
        } {down}

        test {The role should immediately be changed to "slave"} {
            s role
        } {slave}

        wait_for_sync r
        test {Sync should have transferred keys from master} {
            r get mykey
        } {foo}

        test {The link status should be up} {
            s master_link_status
        } {up}

        test {SET on the master should immediately propagate} {
            r -1 set mykey bar

            wait_for_condition 500 100 {
                [r  0 get mykey] eq {bar}
            } else {
                fail "SET on master did not propagated on slave"
            }
        }

        test {FLUSHALL should replicate} {
            r -1 flushall
            if {$::valgrind} {after 2000}
            list [r -1 dbsize] [r 0 dbsize]
        } {0 0}

        test {ROLE in master reports master with a slave} {
            set res [r -1 role]
            lassign $res role offset slaves
            assert {$role eq {master}}
            assert {$offset > 0}
            assert {[llength $slaves] == 1}
            lassign [lindex $slaves 0] master_host master_port slave_offset
            assert {$slave_offset <= $offset}
        }

        test {ROLE in slave reports slave in connected state} {
            set res [r role]
            lassign $res role master_host master_port slave_state slave_offset
            assert {$role eq {slave}}
            assert {$slave_state eq {connected}}
        }
    }
}

foreach mdl {no yes} {
    foreach sdl {no yes} {
        start_server {tags {"repl"}} {
            set master [srv 0 client]
            $master config set repl-diskless-sync $mdl
            $master config set repl-diskless-sync-delay 1
            set master_host [srv 0 host]
            set master_port [srv 0 port]
            set slaves {}
            set load_handle0 [start_bg_complex_data $master_host $master_port 9 100000000]
            set load_handle1 [start_bg_complex_data $master_host $master_port 11 100000000]
            set load_handle2 [start_bg_complex_data $master_host $master_port 12 100000000]
            set load_handle3 [start_write_load $master_host $master_port 8]
            set load_handle4 [start_write_load $master_host $master_port 4]
            start_server {} {
                lappend slaves [srv 0 client]
                start_server {} {
                    lappend slaves [srv 0 client]
<<<<<<< HEAD
                    start_server {} {
                        lappend slaves [srv 0 client]
                        test "Connect multiple slaves at the same time (issue #141), master diskless=$mdl, slave diskless=$sdl" {
                            # Send SALVEOF commands to slaves
                            [lindex $slaves 0] config set repl-diskless-sync $sdl
                            [lindex $slaves 1] config set repl-diskless-sync $sdl
                            [lindex $slaves 2] config set repl-diskless-sync $sdl
                            [lindex $slaves 0] slaveof $master_host $master_port
                            [lindex $slaves 1] slaveof $master_host $master_port
                            [lindex $slaves 2] slaveof $master_host $master_port

                            # Wait for all the three slaves to reach the "online"
                            # state from the POV of the master.
                            set retry 500
                            while {$retry} {
                                set info [r -3 info]
                                if {[string match {*slave0:*state=online*slave1:*state=online*slave2:*state=online*} $info]} {
                                    break
                                } else {
                                    incr retry -1
                                    after 100
                                }
                            }
                            if {$retry == 0} {
                                error "assertion:Slaves not correctly synchronized"
                            }

                            # Wait that slaves acknowledge they are online so
                            # we are sure that DBSIZE and DEBUG DIGEST will not
                            # fail because of timing issues.
                            wait_for_condition 500 100 {
                                [lindex [[lindex $slaves 0] role] 3] eq {connected} &&
                                [lindex [[lindex $slaves 1] role] 3] eq {connected} &&
                                [lindex [[lindex $slaves 2] role] 3] eq {connected}
=======
                    test "Connect multiple slaves at the same time (issue #141), diskless=$dl" {
                        # Send SLAVEOF commands to slaves
                        [lindex $slaves 0] slaveof $master_host $master_port
                        [lindex $slaves 1] slaveof $master_host $master_port
                        [lindex $slaves 2] slaveof $master_host $master_port

                        # Wait for all the three slaves to reach the "online"
                        # state from the POV of the master.
                        set retry 500
                        while {$retry} {
                            set info [r -3 info]
                            if {[string match {*slave0:*state=online*slave1:*state=online*slave2:*state=online*} $info]} {
                                break
>>>>>>> bcb4d091
                            } else {
                                fail "Slaves still not connected after some time"
                            }

                            # Stop the write load
                            stop_bg_complex_data $load_handle0
                            stop_bg_complex_data $load_handle1
                            stop_bg_complex_data $load_handle2
                            stop_write_load $load_handle3
                            stop_write_load $load_handle4

                            # Make sure that slaves and master have same
                            # number of keys
                            wait_for_condition 500 100 {
                                [$master dbsize] == [[lindex $slaves 0] dbsize] &&
                                [$master dbsize] == [[lindex $slaves 1] dbsize] &&
                                [$master dbsize] == [[lindex $slaves 2] dbsize]
                            } else {
                                fail "Different number of keys between masted and slave after too long time."
                            }

                            # Check digests
                            set digest [$master debug digest]
                            set digest0 [[lindex $slaves 0] debug digest]
                            set digest1 [[lindex $slaves 1] debug digest]
                            set digest2 [[lindex $slaves 2] debug digest]
                            assert {$digest ne 0000000000000000000000000000000000000000}
                            assert {$digest eq $digest0}
                            assert {$digest eq $digest1}
                            assert {$digest eq $digest2}
                        }
                   }
                }
            }
        }
    }
}<|MERGE_RESOLUTION|>--- conflicted
+++ resolved
@@ -148,11 +148,10 @@
                 lappend slaves [srv 0 client]
                 start_server {} {
                     lappend slaves [srv 0 client]
-<<<<<<< HEAD
                     start_server {} {
                         lappend slaves [srv 0 client]
                         test "Connect multiple slaves at the same time (issue #141), master diskless=$mdl, slave diskless=$sdl" {
-                            # Send SALVEOF commands to slaves
+                            # Send SLAVEOF commands to slaves
                             [lindex $slaves 0] config set repl-diskless-sync $sdl
                             [lindex $slaves 1] config set repl-diskless-sync $sdl
                             [lindex $slaves 2] config set repl-diskless-sync $sdl
@@ -183,21 +182,6 @@
                                 [lindex [[lindex $slaves 0] role] 3] eq {connected} &&
                                 [lindex [[lindex $slaves 1] role] 3] eq {connected} &&
                                 [lindex [[lindex $slaves 2] role] 3] eq {connected}
-=======
-                    test "Connect multiple slaves at the same time (issue #141), diskless=$dl" {
-                        # Send SLAVEOF commands to slaves
-                        [lindex $slaves 0] slaveof $master_host $master_port
-                        [lindex $slaves 1] slaveof $master_host $master_port
-                        [lindex $slaves 2] slaveof $master_host $master_port
-
-                        # Wait for all the three slaves to reach the "online"
-                        # state from the POV of the master.
-                        set retry 500
-                        while {$retry} {
-                            set info [r -3 info]
-                            if {[string match {*slave0:*state=online*slave1:*state=online*slave2:*state=online*} $info]} {
-                                break
->>>>>>> bcb4d091
                             } else {
                                 fail "Slaves still not connected after some time"
                             }
