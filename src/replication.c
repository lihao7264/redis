--- conflicted
+++ resolved
@@ -276,14 +276,11 @@
         }
         c->repldbfd = -1;
     }
-<<<<<<< HEAD
-    
-=======
 
     if (server.repl_disable_tcp_nodelay)
         anetDisableTcpNoDelay(NULL, c->fd); /* Non critical if it fails. */
     c->repldbfd = -1;
->>>>>>> 948fdb5f
+
     c->flags |= REDIS_SLAVE;
     c->slaveseldb = 0;
     listAddNodeTail(server.slaves,c);
@@ -517,7 +514,6 @@
             replicationAbortSyncTransfer();
             return;
         }
-<<<<<<< HEAD
         server.repl_transfer_lastio = server.unixtime;
         if (write(server.repl_transfer_fd,buf,nread) != nread) {
             redisLog(REDIS_WARNING,"Write error or short write writing to the DB dump file needed for MASTER <-> SLAVE synchronization: %s", strerror(errno));
@@ -547,6 +543,7 @@
                 return;
             }
             redisLog(REDIS_NOTICE, "MASTER <-> SLAVE sync: Loading DB in memory");
+            signalFlushedDb(-1);
             emptyDb();
             /* Before loading the DB into memory we need to delete the readable
              * handler, otherwise it will get called recursively since
@@ -558,20 +555,6 @@
                 replicationAbortSyncTransfer();
                 return;
             }
-=======
-        redisLog(REDIS_NOTICE, "MASTER <-> SLAVE sync: Loading DB in memory");
-        signalFlushedDb(-1);
-        emptyDb();
-        /* Before loading the DB into memory we need to delete the readable
-         * handler, otherwise it will get called recursively since
-         * rdbLoad() will call the event loop to process events from time to
-         * time for non blocking loading. */
-        aeDeleteFileEvent(server.el,server.repl_transfer_s,AE_READABLE);
-        if (rdbLoad(server.rdb_filename) != REDIS_OK) {
-            redisLog(REDIS_WARNING,"Failed trying to load the MASTER synchronization DB from disk");
-            replicationAbortSyncTransfer();
-            return;
->>>>>>> 948fdb5f
         }
         /* Final setup of the connected slave <- master link */
         zfree(server.repl_transfer_tmpfile);
